--- conflicted
+++ resolved
@@ -41,12 +41,7 @@
     "metrics"
   ],
   "dependencies": {
-<<<<<<< HEAD
-    "check-types": "7.0.0",
-    "debug": "^2.6.0",
-=======
-    "debug": "^2.2.0",
->>>>>>> 0a189902
+    "debug": "^2.6.2",
     "espree": "^3.1.5",
     "esprima": "^2.7.3",
     "lodash.assign": "^4.2.0",
